﻿using Microsoft.NET.Build.Containers;
using System.Diagnostics;
using System.Reflection;
using System.Runtime.CompilerServices;
using System.Threading;

namespace Test.Microsoft.NET.Build.Containers.Filesystem;
#nullable disable

[TestClass]
public class EndToEnd
{
    public static string RuntimeGraphFilePath() =>
        // TODO: The DOTNET_ROOT comes from the test host, but we have no idea what the SDK version is.
        Path.Combine(Environment.GetEnvironmentVariable("DOTNET_ROOT"), "sdk", "7.0.100", "RuntimeIdentifierGraph.json");

    public static string NewImageName([CallerMemberName] string callerMemberName = "")
    {
        bool normalized = ContainerHelpers.NormalizeImageName(callerMemberName, out string normalizedName);

        if (!normalized)
        {
            return normalizedName;
        }

        return callerMemberName;
    }

    public static async Task Execute(string command, string args)
    {
        var psi = new ProcessStartInfo(command, args)
        {
            RedirectStandardOutput = true,
            RedirectStandardError = true,
        };
        var proc = Process.Start(psi);
        Assert.IsNotNull(proc);
        await proc.WaitForExitAsync();
        var stdout = proc.StandardOutput.ReadToEnd();
        var stderr = proc.StandardError.ReadToEnd();
        var message = $"StdOut:\n{stdout}\nStdErr:\n{stderr}";
        Assert.AreEqual(0, proc.ExitCode, message);

    }

    [TestMethod]
    public async Task ApiEndToEndWithRegistryPushAndPull()
    {
        string publishDirectory = await BuildLocalApp();

        // Build the image

        Registry registry = new Registry(ContainerHelpers.TryExpandRegistryToUri(DockerRegistryManager.LocalRegistry));

        Image x = await registry.GetImageManifest(DockerRegistryManager.BaseImage, DockerRegistryManager.Net6ImageTag, "linux-x64", RuntimeGraphFilePath());

        Layer l = Layer.FromDirectory(publishDirectory, "/app");

        x.AddLayer(l);

        x.SetEntrypoint(new [] {"/app/MinimalTestApp" });

        // Push the image back to the local registry

        await registry.Push(x, NewImageName(), "latest", DockerRegistryManager.BaseImage, Console.WriteLine);

        // pull it back locally

        Process pull = Process.Start("docker", $"pull {DockerRegistryManager.LocalRegistry}/{NewImageName()}:latest");
        Assert.IsNotNull(pull);
        await pull.WaitForExitAsync();
        Assert.AreEqual(0, pull.ExitCode);

        // Run the image

        ProcessStartInfo runInfo = new("docker", $"run --rm --tty {DockerRegistryManager.LocalRegistry}/{NewImageName()}:latest");
        Process run = Process.Start(runInfo);
        Assert.IsNotNull(run);
        await run.WaitForExitAsync();

        Assert.AreEqual(0, run.ExitCode);
    }

    [TestMethod]
    public async Task ApiEndToEndWithLocalLoad()
    {
        string publishDirectory = await BuildLocalApp();

        // Build the image

        Registry registry = new Registry(ContainerHelpers.TryExpandRegistryToUri(DockerRegistryManager.LocalRegistry));

        Image x = await registry.GetImageManifest(DockerRegistryManager.BaseImage, DockerRegistryManager.Net6ImageTag, "linux-x64", RuntimeGraphFilePath());

        Layer l = Layer.FromDirectory(publishDirectory, "/app");

        x.AddLayer(l);

        x.SetEntrypoint(new [] { "/app/MinimalTestApp" });

        // Load the image into the local Docker daemon

        await LocalDocker.Load(x, NewImageName(), "latest", DockerRegistryManager.BaseImage);

        // Run the image

        ProcessStartInfo runInfo = new("docker", $"run --rm --tty {NewImageName()}:latest");
        Process run = Process.Start(runInfo);
        Assert.IsNotNull(run);
        await run.WaitForExitAsync();

        Assert.AreEqual(0, run.ExitCode);
    }

    private static async Task<string> BuildLocalApp(string tfm = "net6.0", string rid = "linux-x64")
    {
        DirectoryInfo d = new DirectoryInfo("MinimalTestApp");
        if (d.Exists)
        {
            d.Delete(recursive: true);
        }

<<<<<<< HEAD
        ProcessStartInfo psi = new("dotnet", $"new console -f {tfm} -o MinimalTestApp")
        {
            RedirectStandardOutput = true,
            RedirectStandardError = true,
        };

        Process dotnetNew = Process.Start(psi);

        Assert.IsNotNull(dotnetNew);
        await dotnetNew.WaitForExitAsync();
        Assert.AreEqual(0, dotnetNew.ExitCode, await dotnetNew.StandardOutput.ReadToEndAsync() + Environment.NewLine + await dotnetNew.StandardError.ReadToEndAsync());

        ProcessStartInfo publishPSI = rid is null ? new("dotnet", $"publish -bl MinimalTestApp") : new("dotnet", $"publish -bl MinimalTestApp -r {rid} --self-contained"); 
        publishPSI.RedirectStandardOutput = true;
        publishPSI.RedirectStandardError = true;
        Process publish = Process.Start(publishPSI);
        Assert.IsNotNull(publish);
        await publish.WaitForExitAsync();
        Assert.AreEqual(0, publish.ExitCode, await publish.StandardOutput.ReadToEndAsync() + Environment.NewLine + await publish.StandardError.ReadToEndAsync());

        string publishDirectory = Path.Join("MinimalTestApp", "bin", "Debug", tfm, rid, "publish");
=======
        await Execute("dotnet", "new console -f net7.0 -o MinimalTestApp");
        // Build project

        await Execute("dotnet", "publish -bl MinimalTestApp -r linux-x64");
        
        string publishDirectory = Path.Join("MinimalTestApp", "bin", "Debug", "net7.0", "linux-x64", "publish");
>>>>>>> 36295f29
        return publishDirectory;
    }

    [TestMethod]
    public async Task EndToEnd_NoAPI()
    {
        DirectoryInfo newProjectDir = new DirectoryInfo(Path.Combine(Path.GetTempPath(), "CreateNewImageTest"));
        DirectoryInfo privateNuGetAssets = new DirectoryInfo(Path.Combine(Path.GetTempPath(), "ContainerNuGet"));

        if (newProjectDir.Exists)
        {
            newProjectDir.Delete(recursive: true);
        }

        if (privateNuGetAssets.Exists)
        {
            privateNuGetAssets.Delete(recursive: true);
        }

        newProjectDir.Create();
        privateNuGetAssets.Create();
        var repoGlobalJson = Path.Combine("..", "..", "..", "..", "global.json");
        File.Copy(repoGlobalJson, Path.Combine(newProjectDir.FullName, "global.json"));

        var packagedir = new DirectoryInfo(CurrentFile.Relative("./package"));
        // 🤢
        FileInfo[] nupkgs = packagedir.GetFiles("*.nupkg");
        if (nupkgs == null || nupkgs.Length == 0)
        {
            // Build Microsoft.NET.Build.Containers.csproj & wait.
            // for now, fail.
            Assert.Fail("No nupkg found in expected package folder. You may need to rerun the build");
        }

        ProcessStartInfo info = new ProcessStartInfo
        {
            WorkingDirectory = newProjectDir.FullName,
            FileName = "dotnet",
            Arguments = "new webapi -f net7.0",
            RedirectStandardOutput = true,
            RedirectStandardError = true,
        };

        // do not pollute the primary/global NuGet package store with the private package(s)
        info.Environment["NUGET_PACKAGES"] = privateNuGetAssets.FullName;

        // Create the project to pack
        Process dotnetNew = Process.Start(info);
        Assert.IsNotNull(dotnetNew);
        await dotnetNew.WaitForExitAsync();
        Assert.AreEqual(0, dotnetNew.ExitCode);

        // Give it a unique nugetconfig
        info.Arguments = "new nugetconfig";
        Process dotnetNewNugetConfig = Process.Start(info);
        Assert.IsNotNull(dotnetNewNugetConfig);
        await dotnetNewNugetConfig.WaitForExitAsync();
        Assert.AreEqual(0, dotnetNewNugetConfig.ExitCode);

        info.Arguments = $"nuget add source {packagedir.FullName} --name local-temp";

        // Set up temp folder as "nuget feed"
        Process dotnetNugetAddSource = Process.Start(info);
        Assert.IsNotNull(dotnetNugetAddSource);
        await dotnetNugetAddSource.WaitForExitAsync();
        Assert.AreEqual(0, dotnetNugetAddSource.ExitCode);

        // Add package to the project
        info.Arguments = $"add package Microsoft.NET.Build.Containers --prerelease -f net7.0";
        Process dotnetPackageAdd = Process.Start(info);
        Assert.IsNotNull(dotnetPackageAdd);
        await dotnetPackageAdd.WaitForExitAsync();
        Assert.AreEqual(0, dotnetPackageAdd.ExitCode, dotnetPackageAdd.StandardOutput.ReadToEnd());

        string imageName = NewImageName();
        string imageTag = "1.0";

        info.Arguments = $"publish /p:publishprofile=DefaultContainer /p:runtimeidentifier=linux-x64 /bl" +
                          $" /p:ContainerBaseImage={DockerRegistryManager.FullyQualifiedBaseImageDefault}" +
                          $" /p:ContainerRegistry={DockerRegistryManager.LocalRegistry}" +
                          $" /p:ContainerImageName={imageName}" +
                          $" /p:Version={imageTag}";

        // Build & publish the project
        Process publish = Process.Start(info);
        Assert.IsNotNull(publish);
        await publish.WaitForExitAsync();
        Assert.AreEqual(0, publish.ExitCode, publish.StandardOutput.ReadToEnd());

        Process pull = Process.Start("docker", $"pull {DockerRegistryManager.LocalRegistry}/{imageName}:{imageTag}");
        Assert.IsNotNull(pull);
        await pull.WaitForExitAsync();
        Assert.AreEqual(0, pull.ExitCode);

        var containerName = "test-container-1";
        ProcessStartInfo runInfo = new("docker", $"run --rm --name {containerName} --publish 5017:80 --detach {DockerRegistryManager.LocalRegistry}/{imageName}:{imageTag}")
        {
            RedirectStandardOutput = true,
            RedirectStandardError = true,
        };

        Process run = Process.Start(runInfo);
        Assert.IsNotNull(run);
        await run.WaitForExitAsync();
        Assert.AreEqual(0, run.ExitCode);

        string appContainerId = (await run.StandardOutput.ReadToEndAsync()).Trim();

        bool everSucceeded = false;

        HttpClient client = new();

        // Give the server a moment to catch up, but no more than necessary.
        for (int retry = 0; retry < 10; retry++)
        {
            try
            {
                var response = await client.GetAsync("http://localhost:5017/weatherforecast");

                if (response.IsSuccessStatusCode)
                {
                    everSucceeded = true;
                    break;
                }
            }
            catch { }

            await Task.Delay(TimeSpan.FromSeconds(1));
        }

        ProcessStartInfo logsPsi = new("docker", $"logs {appContainerId}") {
            RedirectStandardOutput = true
        };

        Process logs = Process.Start(logsPsi);
        Assert.IsNotNull(logs);
        await logs.WaitForExitAsync();

        Assert.AreEqual(true, everSucceeded, logs.StandardOutput.ReadToEnd());


        ProcessStartInfo stopPsi = new("docker", $"stop {appContainerId}")
        {
            RedirectStandardOutput = true,
            RedirectStandardError = true,
        };
        Process stop = Process.Start(stopPsi);
        Assert.IsNotNull(stop);
        await stop.WaitForExitAsync();
        Assert.AreEqual(0, stop.ExitCode, stop.StandardOutput.ReadToEnd() + stop.StandardError.ReadToEnd());

        newProjectDir.Delete(true);
        privateNuGetAssets.Delete(true);
    }

    // These two are commented because the Github Actions runers don't let us easily configure the Docker Buildx config - 
    // we need to configure it to allow emulation of other platforms on amd64 hosts before these two will run.
    // They do run locally, however.

    //[DataRowAttribute("linux-arm", false, "/app", "linux/arm/v7")] // packaging framework-dependent because emulating arm on x64 Docker host doesn't work
    //[DataRowAttribute("linux-arm64", false, "/app", "linux/arm64/v8")] // packaging framework-dependent because emulating arm64 on x64 Docker host doesn't work
    
    // this one should be skipped in all cases because we don't ship linux-x86 runtime packs, so we can't execute the 'apphost' version of the app
    //[DataRowAttribute("linux-x86", false, "/app", "linux/386")] // packaging framework-dependent because missing runtime packs for x86 linux.
    
    // This one should be skipped because containers can't be configured to run on Linux hosts :(
    //[DataRow("win-x64", true, "C:\\app", "windows/amd64")]

    // As a result, we only have one actual data-driven test
    [DataRow("linux-x64", true, "/app", "linux/amd64")]
    [DataTestMethod]
    public async Task CanPackageForAllSupportedContainerRIDs(string rid, bool isRIDSpecific, string workingDir, string dockerPlatform) {
        string publishDirectory = await BuildLocalApp(tfm : "net7.0", rid : (isRIDSpecific ? rid : null));

        // Build the image
        Registry registry = new Registry(ContainerHelpers.TryExpandRegistryToUri(DockerRegistryManager.BaseImageSource));

        Image x = await registry.GetImageManifest(DockerRegistryManager.BaseImage, DockerRegistryManager.Net7ImageTag, rid, RuntimeGraphFilePath());

        Layer l = Layer.FromDirectory(publishDirectory, "/app");

        x.AddLayer(l);
        x.WorkingDirectory = workingDir;

        var entryPoint = DecideEntrypoint(rid, isRIDSpecific, "MinimalTestApp", workingDir);
        x.SetEntrypoint(entryPoint);

        // Load the image into the local Docker daemon

        await LocalDocker.Load(x, NewImageName(), rid, DockerRegistryManager.BaseImage);

        var args = $"run --rm --tty --platform {dockerPlatform} {NewImageName()}:{rid}";
        // Run the image
        ProcessStartInfo runInfo = new("docker", args) {
            RedirectStandardError = true,
            RedirectStandardOutput = true,
        };
        Process run = Process.Start(runInfo);
        Assert.IsNotNull(run);
        await run.WaitForExitAsync();

        Assert.AreEqual(0, run.ExitCode, $"Arguments: {args}\n{run.StandardOutput.ReadToEnd()}\n{run.StandardError.ReadToEnd()}");

        string[] DecideEntrypoint(string rid, bool isRIDSpecific, string appName, string workingDir) {
            var binary = rid.StartsWith("win") ? $"{appName}.exe" : appName;
            if (isRIDSpecific) {
                return new[] { $"{workingDir}/{binary}" };
            } else {
                return new[] { "dotnet", $"{workingDir}/{binary}.dll" };
            }
        }
    }
}<|MERGE_RESOLUTION|>--- conflicted
+++ resolved
@@ -120,36 +120,12 @@
             d.Delete(recursive: true);
         }
 
-<<<<<<< HEAD
-        ProcessStartInfo psi = new("dotnet", $"new console -f {tfm} -o MinimalTestApp")
-        {
-            RedirectStandardOutput = true,
-            RedirectStandardError = true,
-        };
-
-        Process dotnetNew = Process.Start(psi);
-
-        Assert.IsNotNull(dotnetNew);
-        await dotnetNew.WaitForExitAsync();
-        Assert.AreEqual(0, dotnetNew.ExitCode, await dotnetNew.StandardOutput.ReadToEndAsync() + Environment.NewLine + await dotnetNew.StandardError.ReadToEndAsync());
-
-        ProcessStartInfo publishPSI = rid is null ? new("dotnet", $"publish -bl MinimalTestApp") : new("dotnet", $"publish -bl MinimalTestApp -r {rid} --self-contained"); 
-        publishPSI.RedirectStandardOutput = true;
-        publishPSI.RedirectStandardError = true;
-        Process publish = Process.Start(publishPSI);
-        Assert.IsNotNull(publish);
-        await publish.WaitForExitAsync();
-        Assert.AreEqual(0, publish.ExitCode, await publish.StandardOutput.ReadToEndAsync() + Environment.NewLine + await publish.StandardError.ReadToEndAsync());
-
+        await Execute("dotnet", $"new console -f {tfm} -o MinimalTestApp");
+        // Build project
+
+        await Execute("dotnet", $"publish -bl MinimalTestApp -r {rid} -f {tfm}");
+        
         string publishDirectory = Path.Join("MinimalTestApp", "bin", "Debug", tfm, rid, "publish");
-=======
-        await Execute("dotnet", "new console -f net7.0 -o MinimalTestApp");
-        // Build project
-
-        await Execute("dotnet", "publish -bl MinimalTestApp -r linux-x64");
-        
-        string publishDirectory = Path.Join("MinimalTestApp", "bin", "Debug", "net7.0", "linux-x64", "publish");
->>>>>>> 36295f29
         return publishDirectory;
     }
 
