﻿using System.Diagnostics;
using Microsoft.Build.Locator;

namespace Test.Microsoft.NET.Build.Containers.Filesystem;

public class DockerRegistryManager
{
    public const string BaseImage = "dotnet/runtime";
    public const string BaseImageSource = "mcr.microsoft.com/";
<<<<<<< HEAD
    public const string Net6ImageTag = "6.0";
    public const string Net7ImageTag = "7.0";
=======
    public const string BaseImageTag = "7.0";
>>>>>>> 36295f29
    public const string LocalRegistry = "localhost:5010";
    public const string FullyQualifiedBaseImageDefault = $"{BaseImageSource}{BaseImage}:{Net6ImageTag}";
    private static string s_registryContainerId;

    private static void Exec(string command, string args) {
        var psi = new ProcessStartInfo(command, args)
        {
            RedirectStandardOutput = true,
            RedirectStandardError = true,
        };
        var proc = Process.Start(psi);
        Assert.IsNotNull(proc);
        proc.WaitForExit();
        var stdout = proc.StandardOutput.ReadToEnd();
        var stderr = proc.StandardError.ReadToEnd();
        var message = $"StdOut:\n{stdout}\nStdErr:\n{stderr}";
        Assert.AreEqual(0, proc.ExitCode, message);
    }

    [AssemblyInitialize]
    public static void StartAndPopulateDockerRegistry(TestContext context)
    {
        context.WriteLine("Spawning local registry");
        ProcessStartInfo startRegistry = new("docker", "run --rm --publish 5010:5000 --detach registry:2")
        {
            RedirectStandardOutput = true,
            RedirectStandardError = true,
        };

        using Process registryProcess = Process.Start(startRegistry);
        Assert.IsNotNull(registryProcess);
        string registryContainerId = registryProcess.StandardOutput.ReadLine();
        // debugging purposes
        string everythingElse = registryProcess.StandardOutput.ReadToEnd();
        string errStream = registryProcess.StandardError.ReadToEnd();
        Assert.IsNotNull(registryContainerId);
        registryProcess.WaitForExit();
        Assert.AreEqual(0, registryProcess.ExitCode, $"Could not start Docker registry. Are you running one for manual testing?{Environment.NewLine}{errStream}");
        s_registryContainerId = registryContainerId;

<<<<<<< HEAD
        foreach (var tag in new[] { Net6ImageTag, Net7ImageTag })
        {
            Exec("docker", $"pull {BaseImageSource}{BaseImage}:{tag}");
            Exec("docker", $"tag {BaseImageSource}{BaseImage}:{tag} {LocalRegistry}/{BaseImage}:{tag}");
            Exec("docker", $"push {LocalRegistry}/{BaseImage}:{tag}");
        }
        LocateMSBuild();
=======
        Exec("docker", $"pull {BaseImageSource}{BaseImage}:{BaseImageTag}");
        Exec("docker", $"tag {BaseImageSource}{BaseImage}:{BaseImageTag} {LocalRegistry}/{BaseImage}:{BaseImageTag}");
        Exec("docker", $"push {LocalRegistry}/{BaseImage}:{BaseImageTag}");
>>>>>>> 36295f29
    }

    public static void ShutdownDockerRegistry()
    {
        Assert.IsNotNull(s_registryContainerId);

        Process shutdownRegistry = Process.Start("docker", $"stop {s_registryContainerId}");
        Assert.IsNotNull(shutdownRegistry);
        shutdownRegistry.WaitForExit();
        Assert.AreEqual(0, shutdownRegistry.ExitCode);
    }
}<|MERGE_RESOLUTION|>--- conflicted
+++ resolved
@@ -7,12 +7,8 @@
 {
     public const string BaseImage = "dotnet/runtime";
     public const string BaseImageSource = "mcr.microsoft.com/";
-<<<<<<< HEAD
     public const string Net6ImageTag = "6.0";
     public const string Net7ImageTag = "7.0";
-=======
-    public const string BaseImageTag = "7.0";
->>>>>>> 36295f29
     public const string LocalRegistry = "localhost:5010";
     public const string FullyQualifiedBaseImageDefault = $"{BaseImageSource}{BaseImage}:{Net6ImageTag}";
     private static string s_registryContainerId;
@@ -53,19 +49,12 @@
         Assert.AreEqual(0, registryProcess.ExitCode, $"Could not start Docker registry. Are you running one for manual testing?{Environment.NewLine}{errStream}");
         s_registryContainerId = registryContainerId;
 
-<<<<<<< HEAD
         foreach (var tag in new[] { Net6ImageTag, Net7ImageTag })
         {
             Exec("docker", $"pull {BaseImageSource}{BaseImage}:{tag}");
             Exec("docker", $"tag {BaseImageSource}{BaseImage}:{tag} {LocalRegistry}/{BaseImage}:{tag}");
             Exec("docker", $"push {LocalRegistry}/{BaseImage}:{tag}");
         }
-        LocateMSBuild();
-=======
-        Exec("docker", $"pull {BaseImageSource}{BaseImage}:{BaseImageTag}");
-        Exec("docker", $"tag {BaseImageSource}{BaseImage}:{BaseImageTag} {LocalRegistry}/{BaseImage}:{BaseImageTag}");
-        Exec("docker", $"push {LocalRegistry}/{BaseImage}:{BaseImageTag}");
->>>>>>> 36295f29
     }
 
     public static void ShutdownDockerRegistry()
