--- conflicted
+++ resolved
@@ -3,16 +3,10 @@
         <ManagePackageVersionsCentrally>true</ManagePackageVersionsCentrally>
     </PropertyGroup>
     <ItemGroup>
-<<<<<<< HEAD
-        <PackageVersion Include="Microsoft.Build.Utilities.Core" Version="17.2.0" />
-        <PackageVersion Include="Microsoft.Build" Version="17.2.0" />
-        <PackageVersion Include="Microsoft.Extensions.Caching.Memory" Version="6.0.1" />
-        <PackageVersion Include="Microsoft.NET.Test.Sdk" Version="17.3.0" />
-=======
         <PackageVersion Include="Microsoft.Build.Utilities.Core" Version="17.3.1" />
         <PackageVersion Include="Microsoft.Build" Version="17.3.1" />
+        <PackageVersion Include="Microsoft.Extensions.Caching.Memory" Version="6.0.1" />
         <PackageVersion Include="Microsoft.NET.Test.Sdk" Version="17.4.0-preview-20220726-02" />
->>>>>>> 0211fdbb
         <PackageVersion Include="Microsoft.VisualStudioEng.MicroBuild.Core" Version="1.0.0" />
         <PackageVersion Include="MSTest.TestAdapter" Version="2.3.0-preview-20220810-02" />
         <PackageVersion Include="MSTest.TestFramework" Version="2.2.10" />
