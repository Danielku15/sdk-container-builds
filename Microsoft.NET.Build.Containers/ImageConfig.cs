﻿// Licensed to the .NET Foundation under one or more agreements.
// The .NET Foundation licenses this file to you under the MIT license.

using System.Text.Json;
using System.Text.Json.Nodes;

namespace Microsoft.NET.Build.Containers;

/// <summary>
/// The class allows to modify base image configuration.
/// </summary>
internal sealed class ImageConfig
{
    private readonly JsonObject _config;
    private readonly Dictionary<string, string> _labels;
    private readonly HashSet<Port> _exposedPorts;
    private readonly Dictionary<string, string> _environmentVariables;
    private string? _newWorkingDirectory;
    private (string[] ExecutableArgs, string[]? Args)? _newEntryPoint;
    private string? _user;

    /// <summary>
    /// Models the file system of the image. Typically has a key 'type' with value 'layers' and a key 'diff_ids' with a list of layer digests.
    /// </summary>
    private readonly List<string> _rootFsLayers;
    private readonly string _architecture;
    private readonly string _os;
    private readonly List<HistoryEntry> _history;

    internal ImageConfig(string imageConfigJson) : this(JsonNode.Parse(imageConfigJson)!)
    {
    }

    internal ImageConfig(JsonNode config)
    {
        _config = config as JsonObject ?? throw new ArgumentException($"{nameof(config)} should be a JSON object.", nameof(config));
        if (_config["config"] is not JsonObject)
        {
            throw new ArgumentException("Base image configuration should contain a 'config' node.");
        }

        _labels = GetLabels();
        _exposedPorts = GetExposedPorts();
        _environmentVariables = GetEnvironmentVariables();
        _rootFsLayers = GetRootFileSystemLayers();
        _architecture = GetArchitecture();
        _os = GetOs();
        _history = GetHistory();
        _user = GetUser();
    }

    private string? GetUser() => _config["config"]?["User"]?.ToString();
    private List<HistoryEntry> GetHistory() => _config["history"]?.AsArray().Select(node => node.Deserialize<HistoryEntry>()!).ToList() ?? new List<HistoryEntry>();
    private string GetOs() => _config["os"]?.ToString() ?? throw new ArgumentException("Base image configuration should contain an 'os' property.");
    private string GetArchitecture() => _config["architecture"]?.ToString() ?? throw new ArgumentException("Base image configuration should contain an 'architecture' property.");

    /// <summary>
    /// Gets a value indicating whether the base image is has a Windows operating system.
    /// </summary>
    public bool IsWindows => "windows".Equals(_config["os"]?.GetValue<string>(), StringComparison.OrdinalIgnoreCase);

    /// <summary>
    /// Builds in additional configuration and returns updated image configuration in JSON format as string.
    /// </summary>
    internal string BuildConfig()
    {
        var newConfig = new JsonObject();

        if (_exposedPorts.Any())
        {
            newConfig["ExposedPorts"] = CreatePortMap();
        }
        if (_labels.Any())
        {
            newConfig["Labels"] = CreateLabelMap();
        }
        if (_environmentVariables.Any())
        {
            newConfig["Env"] = CreateEnvironmentVariablesMapping();
        }
<<<<<<< HEAD

        //update creation date
        _config["created"] = DateTime.UtcNow;

        config["ExposedPorts"] = CreatePortMap();
        config["Env"] = CreateEnvironmentVariablesMapping();
        config["Labels"] = CreateLabelMap();
=======
>>>>>>> 95de4b37

        if (_newWorkingDirectory is not null)
        {
            newConfig["WorkingDir"] = _newWorkingDirectory;
        }

        if (_newEntryPoint.HasValue)
        {
            newConfig["Entrypoint"] = ToJsonArray(_newEntryPoint.Value.ExecutableArgs);

            if (_newEntryPoint.Value.Args is null)
            {
                newConfig.Remove("Cmd");
            }
            else
            {
                newConfig["Cmd"] = ToJsonArray(_newEntryPoint.Value.Args);
            }
        }

        if (_user is not null)
        {
            newConfig["User"] = _user;
        }

        // These fields aren't (yet) supported by the task layer, but we should
        // preserve them if they're already set in the base image.
        foreach (string propertyName in new [] { "Volumes", "StopSignal" })
        {
            if (_config["config"]?[propertyName] is JsonNode propertyValue)
            {
                // we can't just copy the property value because JsonValues have Parents
                // and they cannot be re-parented. So we need to Clone them, but there's
                // not an API for cloning, so the recommendation is to stringify and parse.
                newConfig[propertyName] = JsonNode.Parse(propertyValue.ToJsonString());
            }
        }

        // add a history entry for ourselves so folks can map generated layers to the Dockerfile commands
        _history.Add(new HistoryEntry(created: DateTime.UtcNow, author: ".NET SDK", created_by: $".NET SDK Container Tooling, version {Constants.Version}"));

        var configContainer = new JsonObject()
        {
            ["config"] = newConfig,
            //update creation date
            ["created"] = RFC3339Format(DateTime.UtcNow),
            ["rootfs"] = new JsonObject()
            {
                ["type"] = "layers",
                ["diff_ids"] = ToJsonArray(_rootFsLayers)
            },
            ["architecture"] = _architecture,
            ["os"] = _os,
            ["history"] = new JsonArray(_history.Select(CreateHistory).ToArray()),
        };

        return configContainer.ToJsonString();

        static JsonArray ToJsonArray(IEnumerable<string> items) => new(items.Where(s => !string.IsNullOrEmpty(s)).Select(s => JsonValue.Create(s)).ToArray());
    }

    private JsonObject CreateHistory(HistoryEntry h)
    {
        var history = new JsonObject();

        if (h.author is not null)
        {
            history["author"] = h.author;
        }
        if (h.comment is not null)
        {
            history["comment"] = h.comment;
        }
        if (h.created is {} date)
        {
            history["created"] = RFC3339Format(date);
        }
        if (h.created_by is not null)
        {
            history["created_by"] = h.created_by;
        }
        if (h.empty_layer is not null)
        {
            history["empty_layer"] = h.empty_layer;
        }

        return history;
    }

    static string RFC3339Format(DateTimeOffset dateTime) => dateTime.ToUniversalTime().ToString("yyyy-MM-ddTHH:mm:ss.fffffffZ", System.Globalization.CultureInfo.InvariantCulture);

    internal void ExposePort(int number, PortType type)
    {
        _exposedPorts.Add(new(number, type));
    }

    internal void AddEnvironmentVariable(string envVarName, string value)
    {
        _environmentVariables[envVarName] = value;
    }

    internal void AddLabel(string name, string value)
    {
        _labels[name] = value;
    }

    internal void SetWorkingDirectory(string workingDirectory)
    {
        _newWorkingDirectory = workingDirectory;
    }

    internal void SetEntryPoint(string[] executableArgs, string[]? args = null)
    {
        _newEntryPoint = (executableArgs, args);
    }

    internal void AddLayer(Layer l)
    {
        _rootFsLayers.Add(l.Descriptor.UncompressedDigest!);
    }

    internal void SetUser(string user) => _user = user;

    private HashSet<Port> GetExposedPorts()
    {
        HashSet<Port> ports = new();
        if (_config["config"]?["ExposedPorts"] is JsonObject portsJson)
        {
            // read label mappings from object
            foreach (KeyValuePair<string, JsonNode?> property in portsJson)
            {
                if (property.Key is { } propertyName
                    && property.Value is JsonObject propertyValue
                    && ContainerHelpers.TryParsePort(propertyName, out Port? parsedPort, out ContainerHelpers.ParsePortError? _))
                {
                    ports.Add(parsedPort.Value);
                }
            }
        }
        return ports;
    }

    private Dictionary<string, string> GetLabels()
    {
        Dictionary<string, string> labels = new();
        if (_config["config"]?["Labels"] is JsonObject labelsJson)
        {
            // read label mappings from object
            foreach (KeyValuePair<string, JsonNode?> property in labelsJson)
            {
                if (property.Key is { } propertyName && property.Value is JsonValue propertyValue)
                {
                    labels[propertyName] = propertyValue.ToString();
                }
            }
        }
        return labels;
    }

    private Dictionary<string, string> GetEnvironmentVariables()
    {
        Dictionary<string, string> envVars = new();
        if (_config["config"]?["Env"] is JsonArray envVarJson)
        {
            foreach (JsonNode? entry in envVarJson)
            {
                if (entry is null)
                    continue;

                string[] val = entry.GetValue<string>().Split('=', 2);

                if (val.Length != 2)
                    continue;

                envVars.Add(val[0], val[1]);
            }
        }
        return envVars;
    }

    private JsonObject CreatePortMap()
    {
        // ports are entries in a key/value map whose keys are "<number>/<type>" and whose values are an empty object.
        // yes, this is odd.
        JsonObject container = new();
        foreach (Port port in _exposedPorts)
        {
            container.Add($"{port.Number}/{port.Type}", new JsonObject());
        }
        return container;
    }

    private JsonArray CreateEnvironmentVariablesMapping()
    {
        // Env is a JSON array where each value is of the format: "VAR=value"
        JsonArray envVarJson = new();
        foreach (KeyValuePair<string, string> envVar in _environmentVariables)
        {
            envVarJson.Add($"{envVar.Key}={envVar.Value}");
        }
        return envVarJson;
    }

    private JsonObject CreateLabelMap()
    {
        JsonObject container = new();
        foreach (KeyValuePair<string, string> label in _labels)
        {
            container.Add(label.Key, label.Value);
        }
        return container;
    }

    private List<string> GetRootFileSystemLayers()
    {
        if (_config["rootfs"] is { } rootfs)
        {
            if (rootfs["type"]?.GetValue<string>() == "layers" && rootfs["diff_ids"] is JsonArray layers)
            {
                return layers.Select(l => l!.GetValue<string>()).ToList();
            }
            else
            {
                return new();
            }
        }
        else
        {
            throw new InvalidOperationException("Base image configuration should contain a 'rootfs' node.");
        }
    }

    private record HistoryEntry(DateTimeOffset? created = null, string? created_by = null, bool? empty_layer = null, string? comment = null, string? author = null);
}<|MERGE_RESOLUTION|>--- conflicted
+++ resolved
@@ -27,6 +27,11 @@
     private readonly string _os;
     private readonly List<HistoryEntry> _history;
 
+    /// <summary>
+    /// Gets a value indicating whether the base image is has a Windows operating system.
+    /// </summary>
+    public bool IsWindows => "windows".Equals(_os, StringComparison.OrdinalIgnoreCase);
+
     internal ImageConfig(string imageConfigJson) : this(JsonNode.Parse(imageConfigJson)!)
     {
     }
@@ -55,11 +60,6 @@
     private string GetArchitecture() => _config["architecture"]?.ToString() ?? throw new ArgumentException("Base image configuration should contain an 'architecture' property.");
 
     /// <summary>
-    /// Gets a value indicating whether the base image is has a Windows operating system.
-    /// </summary>
-    public bool IsWindows => "windows".Equals(_config["os"]?.GetValue<string>(), StringComparison.OrdinalIgnoreCase);
-
-    /// <summary>
     /// Builds in additional configuration and returns updated image configuration in JSON format as string.
     /// </summary>
     internal string BuildConfig()
@@ -78,16 +78,6 @@
         {
             newConfig["Env"] = CreateEnvironmentVariablesMapping();
         }
-<<<<<<< HEAD
-
-        //update creation date
-        _config["created"] = DateTime.UtcNow;
-
-        config["ExposedPorts"] = CreatePortMap();
-        config["Env"] = CreateEnvironmentVariablesMapping();
-        config["Labels"] = CreateLabelMap();
-=======
->>>>>>> 95de4b37
 
         if (_newWorkingDirectory is not null)
         {
