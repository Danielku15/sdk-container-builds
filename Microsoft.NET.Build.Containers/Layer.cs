--- conflicted
+++ resolved
@@ -111,7 +111,7 @@
             var pathBuilder = new StringBuilder();
             for (int i = 0; i < filePathSegments.Count - 1; i++)
             {
-                pathBuilder.Append($"{filePathSegments[i]}/");
+                pathBuilder.Append(CultureInfo.InvariantCulture, $"{filePathSegments[i]}/");
 
                 string fullPath = pathBuilder.ToString();
                 if (!directoryEntries.Contains(fullPath))
@@ -194,31 +194,6 @@
     private readonly static char[] PathSeparators = new char[] { Path.DirectorySeparatorChar, Path.AltDirectorySeparatorChar };
 
     /// <summary>
-<<<<<<< HEAD
-=======
-    /// Ensures that all directory entries for the given segments are created within the tar.
-    /// </summary>
-    /// <param name="tar">The tar into which to add the directory entries.</param>
-    /// <param name="directoryEntries">The lookup of all known directory entries. </param>
-    /// <param name="filePathSegments">The segments of the file within the tar for which to create the folders</param>
-    private static void EnsureDirectoryEntries(TarWriter tar, HashSet<string> directoryEntries, IReadOnlyList<string> filePathSegments)
-    {
-        var pathBuilder = new StringBuilder();
-        for (var i = 0; i < filePathSegments.Count - 1; i++)
-        {
-            pathBuilder.Append(CultureInfo.InvariantCulture, $"{filePathSegments[i]}/");
-
-            var fullPath = pathBuilder.ToString();
-            if (!directoryEntries.Contains(fullPath))
-            {
-                tar.WriteEntry(new PaxTarEntry(TarEntryType.Directory, fullPath));
-                directoryEntries.Add(fullPath);
-            }
-        }
-    }
-
-    /// <summary>
->>>>>>> 95de4b37
     /// A stream capable of computing the hash digest of raw uncompressed data while also compressing it.
     /// </summary>
     private sealed class HashDigestGZipStream : Stream
