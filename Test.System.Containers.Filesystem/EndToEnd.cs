--- conflicted
+++ resolved
@@ -56,11 +56,7 @@
 
         // Run the image
 
-<<<<<<< HEAD
-        ProcessStartInfo runInfo = new("docker", $"run --tty localhost:5010/{NewImageName}:latest")
-=======
         ProcessStartInfo runInfo = new("docker", $"run --rm --tty localhost:5000/{NewImageName}:latest")
->>>>>>> dbcb5ebe
         {
             RedirectStandardOutput = true,
             RedirectStandardError = true,
